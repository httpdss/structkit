--- conflicted
+++ resolved
@@ -283,6 +283,7 @@
 ```
 
 #### 2. With Custom Structures Path
+
 ```json
 {
   "command": "structkit",
@@ -294,21 +295,19 @@
 ```
 
 #### 3. With Python Virtual Environment
+
 ```json
 {
   "command": "/path/to/venv/bin/python",
-<<<<<<< HEAD
-  "args": ["-m", "struct_module.main", "mcp", "--server"],
+  "args": ["-m", "structkit.main", "mcp", "--server"],
   "cwd": "/path/to/structkit/project"
-=======
-  "args": ["-m", "structkit.main", "mcp", "--server"],
-  "cwd": "/path/to/struct/project"
->>>>>>> 202784fc
 }
 ```
 
 #### 4. Using Shell Script Wrapper
+
 Create a shell script `struct-mcp.sh`:
+
 ```bash
 #!/bin/bash
 cd /path/to/your/project
@@ -317,6 +316,7 @@
 ```
 
 Then configure your MCP client:
+
 ```json
 {
   "command": "/path/to/struct-mcp.sh",
@@ -327,12 +327,14 @@
 ## Quick Start Guide
 
 ### Step 1: Install structkit with MCP support
+
 ```bash
 pip install fastmcp>=2.0
 # (your MCP client may also require installing the MCP SDK, e.g., `pip install mcp`)
 ```
 
 ### Step 2: Test MCP server
+
 ```bash
 # Test that MCP server starts correctly
 structkit mcp --server
@@ -341,10 +343,13 @@
 ```
 
 ### Step 3: Configure your MCP client
+
 Add the configuration to your MCP client (see examples above).
 
 ### Step 4: Start using MCP tools
+
 Once connected, you can use these tools:
+
 - `list_structures` - Get all available structures
 - `get_structure_info` - Get details about a specific structure
 - `generate_structure` - Generate project structures
@@ -373,6 +378,7 @@
    - Verify structure files exist and are readable
 
 ### Debug Mode
+
 ```bash
 # Run with debug logging
 STRUCTKIT_LOG_LEVEL=DEBUG structkit mcp --server
