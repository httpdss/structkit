--- conflicted
+++ resolved
@@ -21,25 +21,15 @@
 
   <!-- Open Graph / Facebook -->
   <meta property="og:type" content="website">
-<<<<<<< HEAD
   <meta property="og:url" content="https://httpdss.github.io/structkit">
-  <meta property="og:title" content="STRUCT - Automated Project Structure Generator">
-=======
-  <meta property="og:url" content="https://httpdss.github.io/struct">
   <meta property="og:title" content="StructKit - Automated Project Structure Generator">
->>>>>>> 202784fc
   <meta property="og:description" content="Powerful, flexible tool for automating project structure creation through YAML configurations.">
   <meta property="og:image" content="https://httpdss.github.io/structkit/images/struct-banner.png">
 
   <!-- Twitter -->
   <meta property="twitter:card" content="summary_large_image">
-<<<<<<< HEAD
   <meta property="twitter:url" content="https://httpdss.github.io/structkit">
-  <meta property="twitter:title" content="STRUCT - Automated Project Structure Generator">
-=======
-  <meta property="twitter:url" content="https://httpdss.github.io/struct">
   <meta property="twitter:title" content="StructKit - Automated Project Structure Generator">
->>>>>>> 202784fc
   <meta property="twitter:description" content="Powerful, flexible tool for automating project structure creation through YAML configurations.">
   <meta property="twitter:image" content="https://httpdss.github.io/structkit/images/struct-banner.png">
 
@@ -124,11 +114,7 @@
   <nav class="navbar">
     <div class="container navbar-content">
       <div class="navbar-brand">
-<<<<<<< HEAD
-        <img src="/structkit/images/logo.png" alt="STRUCT:" class="navbar-logo">
-=======
-        <img src="/struct/images/logo.png" alt="StructKit:" class="navbar-logo">
->>>>>>> 202784fc
+        <img src="/structkit/images/logo.png" alt="StructKit:" class="navbar-logo">
       </div>
       <ul class="navbar-nav">
         <li><a href="#features">Features</a></li>
