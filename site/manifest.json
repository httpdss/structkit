--- conflicted
+++ resolved
@@ -58,13 +58,8 @@
     {
       "name": "Documentation",
       "short_name": "Docs",
-<<<<<<< HEAD
-      "description": "Read STRUCT documentation",
+      "description": "Read StructKit documentation",
       "url": "https://httpdss.github.io/structkit/docs",
-=======
-      "description": "Read StructKit documentation",
-      "url": "https://httpdss.github.io/struct/docs",
->>>>>>> 202784fc
       "icons": [
         {
           "src": "/structkit/images/docs-icon.png",
