--- conflicted
+++ resolved
@@ -11,58 +11,32 @@
 
     <!-- Demo Images -->
     <image:image>
-<<<<<<< HEAD
       <image:loc>https://httpdss.github.io/structkit/demos/basic-usage.gif</image:loc>
-      <image:caption>STRUCT Basic Usage Demo</image:caption>
-      <image:title>Basic Project Generation with STRUCT</image:title>
-    </image:image>
-
-    <image:image>
-      <image:loc>https://httpdss.github.io/structkit/demos/yaml-config.gif</image:loc>
-      <image:caption>STRUCT YAML Configuration Demo</image:caption>
-=======
-      <image:loc>https://httpdss.github.io/struct/demos/basic-usage.gif</image:loc>
       <image:caption>StructKit Basic Usage Demo</image:caption>
       <image:title>Basic Project Generation with StructKit</image:title>
     </image:image>
 
     <image:image>
-      <image:loc>https://httpdss.github.io/struct/demos/yaml-config.gif</image:loc>
+      <image:loc>https://httpdss.github.io/structkit/demos/yaml-config.gif</image:loc>
       <image:caption>StructKit YAML Configuration Demo</image:caption>
->>>>>>> 202784fc
       <image:title>YAML Configuration Creation</image:title>
     </image:image>
 
     <image:image>
-<<<<<<< HEAD
       <image:loc>https://httpdss.github.io/structkit/demos/mappings-demo.gif</image:loc>
-      <image:caption>STRUCT Mappings Demo</image:caption>
-=======
-      <image:loc>https://httpdss.github.io/struct/demos/mappings-demo.gif</image:loc>
       <image:caption>StructKit Mappings Demo</image:caption>
->>>>>>> 202784fc
       <image:title>External Mappings Usage</image:title>
     </image:image>
 
     <image:image>
-<<<<<<< HEAD
       <image:loc>https://httpdss.github.io/structkit/demos/remote-content.gif</image:loc>
-      <image:caption>STRUCT Remote Content Demo</image:caption>
-=======
-      <image:loc>https://httpdss.github.io/struct/demos/remote-content.gif</image:loc>
       <image:caption>StructKit Remote Content Demo</image:caption>
->>>>>>> 202784fc
       <image:title>Remote Content Fetching</image:title>
     </image:image>
 
     <image:image>
-<<<<<<< HEAD
       <image:loc>https://httpdss.github.io/structkit/demos/advanced-features.gif</image:loc>
-      <image:caption>STRUCT Advanced Features Demo</image:caption>
-=======
-      <image:loc>https://httpdss.github.io/struct/demos/advanced-features.gif</image:loc>
       <image:caption>StructKit Advanced Features Demo</image:caption>
->>>>>>> 202784fc
       <image:title>Advanced Features and Hooks</image:title>
     </image:image>
   </url>
