from struct_module.commands import Command
import os
import yaml
import argparse
from struct_module.file_item import FileItem
from struct_module.completers import file_strategy_completer
from struct_module.utils import project_path
import subprocess

# Generate command class
class GenerateCommand(Command):
  def __init__(self, parser):
    super().__init__(parser)
    parser.add_argument('structure_definition', type=str, help='Path to the YAML configuration file')
    parser.add_argument('base_path', type=str, help='Base path where the structure will be created')
    parser.add_argument('-s', '--structures-path', type=str, help='Path to structure definitions')
    parser.add_argument('-n', '--input-store', type=str, help='Path to the input store', default='/tmp/struct/input.json')
    parser.add_argument('-d', '--dry-run', action='store_true', help='Perform a dry run without creating any files or directories')
    parser.add_argument('-v', '--vars', type=str, help='Template variables in the format KEY1=value1,KEY2=value2')
    parser.add_argument('-b', '--backup', type=str, help='Path to the backup folder')
    parser.add_argument('-f', '--file-strategy', type=str, choices=['overwrite', 'skip', 'append', 'rename', 'backup'], default='overwrite', help='Strategy for handling existing files').completer = file_strategy_completer
    parser.add_argument('-p', '--global-system-prompt', type=str, help='Global system prompt for OpenAI')
    parser.add_argument('--non-interactive', action='store_true', help='Run the command in non-interactive mode')
    parser.set_defaults(func=self.execute)

  def _run_hooks(self, hooks, hook_type="pre"):  # helper for running hooks
    if not hooks:
      return True
    for cmd in hooks:
      self.logger.info(f"Running {hook_type}-hook: {cmd}")
      try:
        result = subprocess.run(cmd, shell=True, check=True, capture_output=True, text=True)
        if result.stdout:
          self.logger.info(f"{hook_type}-hook stdout: {result.stdout.strip()}")
        if result.stderr:
          self.logger.info(f"{hook_type}-hook stderr: {result.stderr.strip()}")
      except subprocess.CalledProcessError as e:
        self.logger.error(f"{hook_type}-hook failed: {cmd}")
        self.logger.error(f"Return code: {e.returncode}")
        if e.stdout:
          self.logger.error(f"stdout: {e.stdout.strip()}")
        if e.stderr:
          self.logger.error(f"stderr: {e.stderr.strip()}")
        return False
    return True

  def _load_yaml_config(self, structure_definition, structures_path):
    if structure_definition.startswith("file://") and structure_definition.endswith(".yaml"):
      with open(structure_definition[7:], 'r') as f:
        return yaml.safe_load(f)
    else:
      this_file = os.path.dirname(os.path.realpath(__file__))
      contribs_path = os.path.join(this_file, "..", "contribs")
      file_path = os.path.join(contribs_path, f"{structure_definition}.yaml")
      if structures_path:
        file_path = os.path.join(structures_path, f"{structure_definition}.yaml")
      if not os.path.exists(file_path):
        file_path = os.path.join(contribs_path, f"{structure_definition}.yaml")
      if not os.path.exists(file_path):
        self.logger.error(f"File not found: {file_path}")
        return None
      with open(file_path, 'r') as f:
        return yaml.safe_load(f)

  def execute(self, args):
    self.logger.info(f"Generating structure")
    self.logger.info(f"  Structure definition: {args.structure_definition}")
    self.logger.info(f"  Base path: {args.base_path}")

    if args.backup and not os.path.exists(args.backup):
      os.makedirs(args.backup)

    if args.base_path and not os.path.exists(args.base_path):
      self.logger.info(f"Creating base path: {args.base_path}")
      os.makedirs(args.base_path)

    # Load config to check for hooks
    config = None
    config = self._load_yaml_config(args.structure_definition, args.structures_path)
    if config is None:
      return

    pre_hooks = config.get('pre_hooks', [])
    post_hooks = config.get('post_hooks', [])

    # Run pre-hooks
    if not self._run_hooks(pre_hooks, hook_type="pre"):
      self.logger.error("Aborting generation due to pre-hook failure.")
      return

    # Actually generate structure
    self._create_structure(args)

    # Run post-hooks
    if not self._run_hooks(post_hooks, hook_type="post"):
      self.logger.error("Post-hook failed.")
      return

  def _create_structure(self, args):
    if isinstance(args, dict):
        args = argparse.Namespace(**args)
    this_file = os.path.dirname(os.path.realpath(__file__))
    contribs_path = os.path.join(this_file, "..", "contribs")

<<<<<<< HEAD
    if args.structure_definition.startswith("file://") and args.structure_definition.endswith(".yaml"):
      with open(args.structure_definition[7:], 'r') as f:
        config = yaml.safe_load(f)
    else:
      file_path = os.path.join(contribs_path, f"{args.structure_definition}.yaml")
      if args.structures_path:
        file_path = os.path.join(args.structures_path, f"{args.structure_definition}.yaml")

      if not os.path.exists(file_path):
        # fallback to contribs path
        file_path = os.path.join(contribs_path, f"{args.structure_definition}.yaml")

      if not os.path.exists(file_path):
        self.logger.error(f"❗ File not found: {file_path}")
        return

      with open(file_path, 'r') as f:
        config = yaml.safe_load(f)
=======
    config = self._load_yaml_config(args.structure_definition, args.structures_path)
    if config is None:
      return
>>>>>>> 80b9e2b6

    template_vars = dict(item.split('=') for item in args.vars.split(',')) if args.vars else None
    config_structure = config.get('files', config.get('structure', []))
    config_folders = config.get('folders', [])
    config_variables = config.get('variables', [])

    for item in config_structure:
      self.logger.debug(f"Processing item: {item}")
      for name, content in item.items():
        self.logger.debug(f"Processing name: {name}, content: {content}")
        if isinstance(content, dict):
          content["name"] = name
          content["global_system_prompt"] = args.global_system_prompt
          content["config_variables"] = config_variables
          content["input_store"] = args.input_store
          content["non_interactive"] = args.non_interactive
          file_item = FileItem(content)
          file_item.fetch_content()
        elif isinstance(content, str):
          file_item = FileItem(
            {
              "name": name,
              "content": content,
              "config_variables": config_variables,
              "input_store": args.input_store,
              "non_interactive": args.non_interactive,
            }
          )

        # Determine the full file path
        file_path_to_create = os.path.join(args.base_path, name)
        existing_content = None
        if os.path.exists(file_path_to_create):
          self.logger.warning(f"⚠️ File already exists: {file_path_to_create}")
          with open(file_path_to_create, 'r') as existing_file:
            existing_content = existing_file.read()

        file_item.process_prompt(
          args.dry_run,
          existing_content=existing_content
        )
        file_item.apply_template_variables(template_vars)

        file_item.create(
          args.base_path,
          args.dry_run or False,
          args.backup or None,
          args.file_strategy or 'overwrite'
        )

    for item in config_folders:
      for folder, content in item.items():
        folder_path = os.path.join(args.base_path, folder)
        if args.dry_run:
          self.logger.info(f"[DRY RUN] Would create folder: {folder_path}")
          continue
        os.makedirs(folder_path, exist_ok=True)
        self.logger.info(f"Created folder")
        self.logger.info(f"  Folder: {folder_path}")

        # check if content has struct value
        if 'struct' in content:
          self.logger.info(f"Generating structure")
          self.logger.info(f"  Folder: {folder}")
          self.logger.info(f"  Struct:")
          if isinstance(content['struct'], list):
            # iterate over the list of structures
            for struct in content['struct']:
              self.logger.info(f"    - {struct}")
          if isinstance(content['struct'], str):
            self.logger.info(f"    - {content['struct']}")

          # get vars from with param. this will be a dict of key value pairs
          merged_vars = ""

          # dict to comma separated string
          if 'with' in content:
            if isinstance(content['with'], dict):
              merged_vars = ",".join([f"{k}={v}" for k, v in content['with'].items()])

          if args.vars:
            merged_vars = args.vars + "," + merged_vars

          if isinstance(content['struct'], str):
            self._create_structure({
              'structure_definition': content['struct'],
              'base_path': folder_path,
              'structures_path': args.structures_path,
              'dry_run': args.dry_run,
              'vars': merged_vars,
              'backup': args.backup,
              'file_strategy': args.file_strategy,
              'global_system_prompt': args.global_system_prompt,
              'input_store': args.input_store,
              'non_interactive': args.non_interactive,
            })
          elif isinstance(content['struct'], list):
            for struct in content['struct']:
              self._create_structure({
                'structure_definition': struct,
                'base_path': folder_path,
                'structures_path': args.structures_path,
                'dry_run': args.dry_run,
                'vars': merged_vars,
                'backup': args.backup,
                'file_strategy': args.file_strategy,
                'global_system_prompt': args.global_system_prompt,
                'input_store': args.input_store,
                'non_interactive': args.non_interactive,
              })
        else:
          self.logger.warning(f"Unsupported content in folder: {folder}")<|MERGE_RESOLUTION|>--- conflicted
+++ resolved
@@ -57,7 +57,7 @@
       if not os.path.exists(file_path):
         file_path = os.path.join(contribs_path, f"{structure_definition}.yaml")
       if not os.path.exists(file_path):
-        self.logger.error(f"File not found: {file_path}")
+        self.logger.error(f"❗ File not found: {file_path}")
         return None
       with open(file_path, 'r') as f:
         return yaml.safe_load(f)
@@ -102,30 +102,9 @@
     this_file = os.path.dirname(os.path.realpath(__file__))
     contribs_path = os.path.join(this_file, "..", "contribs")
 
-<<<<<<< HEAD
-    if args.structure_definition.startswith("file://") and args.structure_definition.endswith(".yaml"):
-      with open(args.structure_definition[7:], 'r') as f:
-        config = yaml.safe_load(f)
-    else:
-      file_path = os.path.join(contribs_path, f"{args.structure_definition}.yaml")
-      if args.structures_path:
-        file_path = os.path.join(args.structures_path, f"{args.structure_definition}.yaml")
-
-      if not os.path.exists(file_path):
-        # fallback to contribs path
-        file_path = os.path.join(contribs_path, f"{args.structure_definition}.yaml")
-
-      if not os.path.exists(file_path):
-        self.logger.error(f"❗ File not found: {file_path}")
-        return
-
-      with open(file_path, 'r') as f:
-        config = yaml.safe_load(f)
-=======
     config = self._load_yaml_config(args.structure_definition, args.structures_path)
     if config is None:
       return
->>>>>>> 80b9e2b6
 
     template_vars = dict(item.split('=') for item in args.vars.split(',')) if args.vars else None
     config_structure = config.get('files', config.get('structure', []))
