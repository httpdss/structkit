--- conflicted
+++ resolved
@@ -2,23 +2,17 @@
 import yaml
 
 from struct_module.commands import Command
-<<<<<<< HEAD
+
 # Info command class for exposing information about the structure
-=======
-import struct_module
-# Info command class
->>>>>>> 591fe914
 class InfoCommand(Command):
     def __init__(self, parser):
       super().__init__(parser)
       parser.add_argument('structure_definition', type=str, help='Name of the structure definition')
       parser.add_argument('-s', '--structures-path', type=str, help='Path to structure definitions')
 
-
       parser.set_defaults(func=self.execute)
 
     def execute(self, args):
-<<<<<<< HEAD
       self.logger.info(f"Getting info for structure {args.structure_definition}")
 
       self._get_info(args)
@@ -57,15 +51,3 @@
         print(f" - Folders:")
         for folder in config.get('folders', []):
           print(f"   - {folder}: {folder.get('struct', 'No structure')}")
-
-=======
-      version = struct_module.__version__
-      print(f"STRUCT {version}")
-      print("")
-      print("Generate project structure from YAML configuration.")
-      print("Commands:")
-      print("  generate    Generate the project structure")
-      print("  validate    Validate the YAML configuration file")
-      print("  info        Show information about the package")
-      print("  list        List available structures")
->>>>>>> 591fe914
