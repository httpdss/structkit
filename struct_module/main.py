import os
import logging
from dotenv import load_dotenv
<<<<<<< HEAD
from jinja2 import Template
=======
from struct_module.utils import read_config_file, merge_configs
from struct_module.commands.generate import GenerateCommand
from struct_module.commands.info import InfoCommand
from struct_module.commands.validate import ValidateCommand

import argparse
>>>>>>> b248b8af

load_dotenv()

openai_api_key = os.getenv("OPENAI_API_KEY")
openai_model = os.getenv("OPENAI_MODEL")

if not openai_api_key:
    logging.warning("OpenAI API key not found. Skipping processing prompt.")

<<<<<<< HEAD
class FileItem:
    def __init__(self, properties):
        self.name = properties.get("name")
        self.content = properties.get("content")
        self.remote_location = properties.get("file")
        self.permissions = properties.get("permissions")

        self.system_prompt = properties.get("system_prompt") or properties.get("global_system_prompt")
        self.user_prompt = properties.get("user_prompt")
        self.openai_client = OpenAI(
            api_key=openai_api_key
        )

        if not openai_model:
            logging.info("OpenAI model not found. Using default model.")
            self.openai_model = "gpt-3.5-turbo"
        else:
            logging.debug(f"Using OpenAI model: {openai_model}")
            self.openai_model = openai_model

    def process_prompt(self, dry_run=False):
        if self.user_prompt:
            logging.debug(f"Using user prompt: {self.user_prompt}")

            if not openai_api_key:
                logging.warning("Skipping processing prompt as OpenAI API key is not set.")
                return

            if not self.system_prompt:
                system_prompt = "You are a software developer working on a project. You need to create a file with the following content:"
            else:
                system_prompt = self.system_prompt

            if dry_run:
                logging.info("[DRY RUN] Would generate content using OpenAI API.")
                self.content = "[DRY RUN] Generating content using OpenAI"
                return

            completion = self.openai_client.chat.completions.create(
                model=self.openai_model,
                messages=[
                    {"role": "system", "content": system_prompt},
                    {"role": "user", "content": self.user_prompt}
                ]
            )

            self.content = completion.choices[0].message.content
            logging.debug(f"Generated content: {self.content}")

    def fetch_content(self):
        if self.remote_location:
            logging.debug(f"Fetching content from: {self.remote_location}")
            response = requests.get(self.remote_location)
            logging.debug(f"Response status code: {response.status_code}")
            response.raise_for_status()
            self.content = response.text
            logging.debug(f"Fetched content: {self.content}")

    def apply_template_variables(self, template_vars):
        if self.content and template_vars:
            logging.debug(f"Applying template variables: {template_vars}")
            template = Template(self.content)
            self.content = template.render(template_vars)

    def create(self, base_path, dry_run=False, backup_path=None, file_strategy='overwrite'):
        file_path = os.path.join(base_path, self.name)
        if dry_run:
            logging.info(f"[DRY RUN] Would create file: {file_path} with content: \n\n{self.content}")
            return

        # Create the directory if it does not exist
        os.makedirs(os.path.dirname(file_path), exist_ok=True)

        if os.path.exists(file_path):
            if file_strategy == 'backup' and backup_path:
                backup_file_path = os.path.join(backup_path, os.path.basename(file_path))
                shutil.copy2(file_path, backup_file_path)
                logging.info(f"Backed up existing file: {file_path} to {backup_file_path}")
            elif file_strategy == 'skip':
                logging.info(f"Skipped existing file: {file_path}")
                return
            elif file_strategy == 'append':
                with open(file_path, 'a') as f:
                    f.write(self.content)
                logging.info(f"Appended to existing file: {file_path}")
                return
            elif file_strategy == 'rename':
                new_name = f"{file_path}.{int(time.time())}"
                os.rename(file_path, new_name)
                logging.info(f"Renamed existing file: {file_path} to {new_name}")

        with open(file_path, 'w') as f:
            f.write(self.content)
        logging.info(f"Created file: {file_path} with content: {self.content}")

        if self.permissions:
            os.chmod(file_path, int(self.permissions, 8))
            logging.info(f"Set permissions {self.permissions} for file: {file_path}")

def validate_configuration(structure):
    if not isinstance(structure, list):
        raise ValueError("The 'structure' key must be a list.")
    for item in structure:
        if not isinstance(item, dict):
            raise ValueError("Each item in the 'structure' list must be a dictionary.")
        for name, content in item.items():
            if not isinstance(name, str):
                raise ValueError("Each name in the 'structure' item must be a string.")
            if isinstance(content, dict):
                # Check that any of the keys 'content', 'file' or 'prompt' is present
                if 'content' not in content and 'file' not in content and 'user_prompt' not in content:
                    raise ValueError(f"Dictionary item '{name}' must contain either 'content' or 'file' or 'user_prompt' key.")
                # Check if 'file' key is present and its value is a string
                if 'file' in content and not isinstance(content['file'], str):
                    raise ValueError(f"The 'file' value for '{name}' must be a string.")
                # Check if 'permissions' key is present and its value is a string
                if 'permissions' in content and not isinstance(content['permissions'], str):
                    raise ValueError(f"The 'permissions' value for '{name}' must be a string.")
                # Check if 'prompt' key is present and its value is a string
                if 'prompt' in content and not isinstance(content['prompt'], str):
                    raise ValueError(f"The 'prompt' value for '{name}' must be a string.")
                # Check if 'prompt' key is present but no OpenAI API key is found
                if 'prompt' in content and not openai_api_key:
                    raise ValueError("Using prompt property and no OpenAI API key was found. Please set it in the .env file.")
            elif not isinstance(content, str):
                raise ValueError(f"The content of '{name}' must be a string or dictionary.")
    logging.info("Configuration validation passed.")

def create_structure(base_path, structure, dry_run=False, template_vars=None, backup_path=None, file_strategy='overwrite', global_system_prompt=None):
    for item in structure:
        logging.debug(f"Processing item: {item}")
        for name, content in item.items():
            logging.debug(f"Processing name: {name}, content: {content}")
            if isinstance(content, dict):
                content["name"] = name
                content["global_system_prompt"] = global_system_prompt
                file_item = FileItem(content)
                file_item.fetch_content()
            elif isinstance(content, str):
                file_item = FileItem({"name": name, "content": content})

            file_item.apply_template_variables(template_vars)
            file_item.process_prompt(dry_run)
            file_item.create(base_path, dry_run, backup_path, file_strategy)

def read_config_file(file_path):
    with open(file_path, 'r') as f:
        return yaml.safe_load(f)

def merge_configs(file_config, args):
    args_dict = vars(args)
    for key, value in file_config.items():
        if key in args_dict and args_dict[key] is None:
            args_dict[key] = value
    return args_dict
=======
>>>>>>> b248b8af

def main():
    parser = argparse.ArgumentParser(
        description="Generate project structure from YAML configuration.",
        prog="struct",
        epilog="Thanks for using %(prog)s! :)",
    )

    # Create subparsers
    subparsers = parser.add_subparsers()

    InfoCommand(subparsers.add_parser('info', help='Show information about the package'))
    ValidateCommand(subparsers.add_parser('validate', help='Validate the YAML configuration file'))
    GenerateCommand(subparsers.add_parser('generate', help='Generate the project structure'))

    args = parser.parse_args()

    # Check if a subcommand was provided
    if not hasattr(args, 'func'):
        parser.print_help()
        parser.exit()

    # Read config file if provided
    if args.config_file:
        file_config = read_config_file(args.config_file)
        args = argparse.Namespace(**merge_configs(file_config, args))

    logging_level = getattr(logging, args.log.upper(), logging.INFO)

    logging.basicConfig(
        level=logging_level,
        filename=args.log_file,
        format='[%(asctime)s][%(levelname)s][struct] >>> %(message)s',
    )

    args.func(args)

if __name__ == "__main__":
    main()<|MERGE_RESOLUTION|>--- conflicted
+++ resolved
@@ -1,16 +1,12 @@
 import os
 import logging
 from dotenv import load_dotenv
-<<<<<<< HEAD
-from jinja2 import Template
-=======
 from struct_module.utils import read_config_file, merge_configs
 from struct_module.commands.generate import GenerateCommand
 from struct_module.commands.info import InfoCommand
 from struct_module.commands.validate import ValidateCommand
 
 import argparse
->>>>>>> b248b8af
 
 load_dotenv()
 
@@ -20,164 +16,6 @@
 if not openai_api_key:
     logging.warning("OpenAI API key not found. Skipping processing prompt.")
 
-<<<<<<< HEAD
-class FileItem:
-    def __init__(self, properties):
-        self.name = properties.get("name")
-        self.content = properties.get("content")
-        self.remote_location = properties.get("file")
-        self.permissions = properties.get("permissions")
-
-        self.system_prompt = properties.get("system_prompt") or properties.get("global_system_prompt")
-        self.user_prompt = properties.get("user_prompt")
-        self.openai_client = OpenAI(
-            api_key=openai_api_key
-        )
-
-        if not openai_model:
-            logging.info("OpenAI model not found. Using default model.")
-            self.openai_model = "gpt-3.5-turbo"
-        else:
-            logging.debug(f"Using OpenAI model: {openai_model}")
-            self.openai_model = openai_model
-
-    def process_prompt(self, dry_run=False):
-        if self.user_prompt:
-            logging.debug(f"Using user prompt: {self.user_prompt}")
-
-            if not openai_api_key:
-                logging.warning("Skipping processing prompt as OpenAI API key is not set.")
-                return
-
-            if not self.system_prompt:
-                system_prompt = "You are a software developer working on a project. You need to create a file with the following content:"
-            else:
-                system_prompt = self.system_prompt
-
-            if dry_run:
-                logging.info("[DRY RUN] Would generate content using OpenAI API.")
-                self.content = "[DRY RUN] Generating content using OpenAI"
-                return
-
-            completion = self.openai_client.chat.completions.create(
-                model=self.openai_model,
-                messages=[
-                    {"role": "system", "content": system_prompt},
-                    {"role": "user", "content": self.user_prompt}
-                ]
-            )
-
-            self.content = completion.choices[0].message.content
-            logging.debug(f"Generated content: {self.content}")
-
-    def fetch_content(self):
-        if self.remote_location:
-            logging.debug(f"Fetching content from: {self.remote_location}")
-            response = requests.get(self.remote_location)
-            logging.debug(f"Response status code: {response.status_code}")
-            response.raise_for_status()
-            self.content = response.text
-            logging.debug(f"Fetched content: {self.content}")
-
-    def apply_template_variables(self, template_vars):
-        if self.content and template_vars:
-            logging.debug(f"Applying template variables: {template_vars}")
-            template = Template(self.content)
-            self.content = template.render(template_vars)
-
-    def create(self, base_path, dry_run=False, backup_path=None, file_strategy='overwrite'):
-        file_path = os.path.join(base_path, self.name)
-        if dry_run:
-            logging.info(f"[DRY RUN] Would create file: {file_path} with content: \n\n{self.content}")
-            return
-
-        # Create the directory if it does not exist
-        os.makedirs(os.path.dirname(file_path), exist_ok=True)
-
-        if os.path.exists(file_path):
-            if file_strategy == 'backup' and backup_path:
-                backup_file_path = os.path.join(backup_path, os.path.basename(file_path))
-                shutil.copy2(file_path, backup_file_path)
-                logging.info(f"Backed up existing file: {file_path} to {backup_file_path}")
-            elif file_strategy == 'skip':
-                logging.info(f"Skipped existing file: {file_path}")
-                return
-            elif file_strategy == 'append':
-                with open(file_path, 'a') as f:
-                    f.write(self.content)
-                logging.info(f"Appended to existing file: {file_path}")
-                return
-            elif file_strategy == 'rename':
-                new_name = f"{file_path}.{int(time.time())}"
-                os.rename(file_path, new_name)
-                logging.info(f"Renamed existing file: {file_path} to {new_name}")
-
-        with open(file_path, 'w') as f:
-            f.write(self.content)
-        logging.info(f"Created file: {file_path} with content: {self.content}")
-
-        if self.permissions:
-            os.chmod(file_path, int(self.permissions, 8))
-            logging.info(f"Set permissions {self.permissions} for file: {file_path}")
-
-def validate_configuration(structure):
-    if not isinstance(structure, list):
-        raise ValueError("The 'structure' key must be a list.")
-    for item in structure:
-        if not isinstance(item, dict):
-            raise ValueError("Each item in the 'structure' list must be a dictionary.")
-        for name, content in item.items():
-            if not isinstance(name, str):
-                raise ValueError("Each name in the 'structure' item must be a string.")
-            if isinstance(content, dict):
-                # Check that any of the keys 'content', 'file' or 'prompt' is present
-                if 'content' not in content and 'file' not in content and 'user_prompt' not in content:
-                    raise ValueError(f"Dictionary item '{name}' must contain either 'content' or 'file' or 'user_prompt' key.")
-                # Check if 'file' key is present and its value is a string
-                if 'file' in content and not isinstance(content['file'], str):
-                    raise ValueError(f"The 'file' value for '{name}' must be a string.")
-                # Check if 'permissions' key is present and its value is a string
-                if 'permissions' in content and not isinstance(content['permissions'], str):
-                    raise ValueError(f"The 'permissions' value for '{name}' must be a string.")
-                # Check if 'prompt' key is present and its value is a string
-                if 'prompt' in content and not isinstance(content['prompt'], str):
-                    raise ValueError(f"The 'prompt' value for '{name}' must be a string.")
-                # Check if 'prompt' key is present but no OpenAI API key is found
-                if 'prompt' in content and not openai_api_key:
-                    raise ValueError("Using prompt property and no OpenAI API key was found. Please set it in the .env file.")
-            elif not isinstance(content, str):
-                raise ValueError(f"The content of '{name}' must be a string or dictionary.")
-    logging.info("Configuration validation passed.")
-
-def create_structure(base_path, structure, dry_run=False, template_vars=None, backup_path=None, file_strategy='overwrite', global_system_prompt=None):
-    for item in structure:
-        logging.debug(f"Processing item: {item}")
-        for name, content in item.items():
-            logging.debug(f"Processing name: {name}, content: {content}")
-            if isinstance(content, dict):
-                content["name"] = name
-                content["global_system_prompt"] = global_system_prompt
-                file_item = FileItem(content)
-                file_item.fetch_content()
-            elif isinstance(content, str):
-                file_item = FileItem({"name": name, "content": content})
-
-            file_item.apply_template_variables(template_vars)
-            file_item.process_prompt(dry_run)
-            file_item.create(base_path, dry_run, backup_path, file_strategy)
-
-def read_config_file(file_path):
-    with open(file_path, 'r') as f:
-        return yaml.safe_load(f)
-
-def merge_configs(file_config, args):
-    args_dict = vars(args)
-    for key, value in file_config.items():
-        if key in args_dict and args_dict[key] is None:
-            args_dict[key] = value
-    return args_dict
-=======
->>>>>>> b248b8af
 
 def main():
     parser = argparse.ArgumentParser(
