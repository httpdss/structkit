--- conflicted
+++ resolved
@@ -6,10 +6,7 @@
 from struct_module.commands.info import InfoCommand
 from struct_module.commands.validate import ValidateCommand
 from struct_module.commands.list import ListCommand
-<<<<<<< HEAD
-=======
 from struct_module.logging_config import configure_logging
->>>>>>> ee05a0ca
 
 
 
@@ -29,11 +26,8 @@
     ValidateCommand(subparsers.add_parser('validate', help='Validate the YAML configuration file'))
     GenerateCommand(subparsers.add_parser('generate', help='Generate the project structure'))
     ListCommand(subparsers.add_parser('list', help='List available structures'))
-<<<<<<< HEAD
-=======
 
     argcomplete.autocomplete(parser)
->>>>>>> ee05a0ca
 
     args = parser.parse_args()
 
